--- conflicted
+++ resolved
@@ -5,16 +5,10 @@
   "devDependencies": {
     "@11ty/eleventy": ">=3.0.0",
     "@11ty/eleventy-plugin-rss": "^2.0.3",
-<<<<<<< HEAD
-    "@ddbeck/mdn-content-inventory": "^0.2.20250310",
-    "@mdn/browser-compat-data": "^5.7.1",
-    "apexcharts": "^4.5.0",
-    "browser-specs": "^4.40.0",
-=======
     "@ddbeck/mdn-content-inventory": "^0.2.20250311",
     "@mdn/browser-compat-data": "^5.7.2",
+    "apexcharts": "^4.5.0",
     "browser-specs": "^4.40.1",
->>>>>>> db5524b6
     "pagefind": "^1.3.0",
     "playwright": "^1.51.0",
     "web-features": "next",
